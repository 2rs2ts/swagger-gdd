--- conflicted
+++ resolved
@@ -21,19 +21,6 @@
 ghpages.settings
 git.remoteRepo := "git@github.com:2rs2ts/swagger-gdd.git"
 
-<<<<<<< HEAD
-libraryDependencies ++= Seq(
-  "io.swagger" % "swagger-models" % "1.5.3" exclude("com.fasterxml.jackson.core", "jackson-annotations"),
-  "io.swagger" % "swagger-parser" % "1.0.10" exclude("com.fasterxml.jackson.core", "jackson-core") exclude("com.fasterxml.jackson.core", "jackson-databind") exclude("com.fasterxml.jackson.core", "jackson-annotations") exclude("io.swagger", "swagger-models"),
-  "com.fasterxml.jackson.core" % "jackson-databind" % "2.6.0",
-  "org.scalacheck" %% "scalacheck" % "1.12.4" % "test",
-  "org.specs2" %% "specs2-core" % "3.6.4" % "test",
-  "org.specs2" %% "specs2-scalacheck" % "3.6.4" % "test",
-  "com.paypal" %% "cascade-common" % "0.5.0" % "test" classifier "tests" exclude("org.slf4j", "slf4j-api") exclude("com.fasterxml.jackson.datatype", "jackson-datatype-joda")
-)
-
-=======
->>>>>>> 7c12bc28
 lazy val `swagger-gdd` = (project in file(".")).
   aggregate(`swagger-gdd-models`, `swagger-gdd-converters`).
   settings(commonSettings: _*).
@@ -58,6 +45,7 @@
       "com.fasterxml.jackson.core" % "jackson-databind" % "2.6.0",
       "org.scalacheck" %% "scalacheck" % "1.12.4" % "test",
       "org.specs2" %% "specs2-core" % "3.6.4" % "test",
-      "org.specs2" %% "specs2-scalacheck" % "3.6.4" % "test"
+      "org.specs2" %% "specs2-scalacheck" % "3.6.4" % "test",
+      "com.paypal" %% "cascade-common" % "0.5.0" % "test" classifier "tests" exclude("org.slf4j", "slf4j-api") exclude("com.fasterxml.jackson.datatype", "jackson-datatype-joda")
     )
   )